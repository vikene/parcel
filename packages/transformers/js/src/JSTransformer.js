--- conflicted
+++ resolved
@@ -9,11 +9,7 @@
 import processVisitor from './visitors/process';
 import fsVisitor from './visitors/fs';
 import insertGlobals from './visitors/globals';
-<<<<<<< HEAD
 import modulesVisitor from './visitors/modules';
-import {parse} from '@babel/parser';
-=======
->>>>>>> 790a2469
 import traverse from '@babel/traverse';
 import {ancestor as walkAncestor} from '@parcel/babylon-walk';
 import {hoist} from '@parcel/scope-hoisting';
@@ -77,13 +73,8 @@
       return [asset];
     }
 
-<<<<<<< HEAD
-    let ast = asset.ast;
-    let wasDirty = ast.isDirty;
-    let code = await asset.getCode();
-=======
     let code = asset.isASTDirty() ? null : await asset.getCode();
->>>>>>> 790a2469
+    let wasDirty = asset.isASTDirty();
 
     // Inline process/environment variables
     if (
@@ -147,58 +138,16 @@
       isASTDirty = true;
     }
 
-    if (isASTDirty) {
-      asset.setAST(ast);
-    }
-
     if (asset.env.scopeHoist) {
       hoist(asset, ast);
     } else if (asset.meta.isES6Module) {
       // Convert ES6 modules to CommonJS
-<<<<<<< HEAD
-      ast.isDirty = wasDirty;
       traverse(ast.program, modulesVisitor, null, {asset});
-
-      ast.isDirty = true;
+      isASTDirty = true;
     }
 
-    return [asset];
-  },
-
-  async generate({asset, options}) {
-    let code = await asset.getCode();
-    let res = {
-      code,
-    };
-
-    let ast = asset.ast;
-    if (ast && ast.isDirty !== false) {
-      let sourceFileName: string = relativeUrl(
-        options.projectRoot,
-        asset.filePath,
-      );
-
-      let generated = generate(
-=======
-      let res = await babelCore.transformFromAstAsync(
->>>>>>> 790a2469
-        ast.program,
-        code ?? undefined,
-        {
-          code: false,
-          ast: true,
-          filename: asset.filePath,
-          babelrc: false,
-          configFile: false,
-          plugins: [require('@babel/plugin-transform-modules-commonjs')],
-        },
-      );
-
-      asset.setAST({
-        type: 'babel',
-        version: '7.0.0',
-        program: res.ast,
-      });
+    if (isASTDirty) {
+      asset.setAST(ast);
     }
 
     return [asset];
