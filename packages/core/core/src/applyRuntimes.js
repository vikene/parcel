// @flow strict-local

import type {Dependency, NamedBundle as INamedBundle} from '@parcel/types';
import type {
  AssetRequestDesc,
  Bundle as InternalBundle,
  NodeId,
  ParcelOptions,
} from './types';
import type AssetGraphBuilder from './AssetGraphBuilder';
import type ParcelConfig from './ParcelConfig';
import type PluginOptions from './public/PluginOptions';

import assert from 'assert';
import invariant from 'assert';
import nullthrows from 'nullthrows';
import AssetGraph, {nodeFromAssetGroup} from './AssetGraph';
import BundleGraph from './public/BundleGraph';
import InternalBundleGraph from './BundleGraph';
import {NamedBundle} from './public/Bundle';
import {setDifference} from '@parcel/utils';
import {PluginLogger} from '@parcel/logger';
import ThrowableDiagnostic, {errorToDiagnostic} from '@parcel/diagnostic';

type RuntimeConnection = {|
  bundle: InternalBundle,
  assetRequest: AssetRequestDesc,
  dependency: ?Dependency,
  isEntry: ?boolean,
|};

export default async function applyRuntimes({
  bundleGraph,
  config,
  options,
  pluginOptions,
  runtimesBuilder,
}: {|
  bundleGraph: InternalBundleGraph,
  config: ParcelConfig,
  options: ParcelOptions,
  pluginOptions: PluginOptions,
  runtimesBuilder: AssetGraphBuilder,
|}): Promise<void> {
  let connections: Array<RuntimeConnection> = [];

  for (let bundle of bundleGraph.getBundles()) {
    let runtimes = await config.getRuntimes(bundle.env.context);
    for (let runtime of runtimes) {
      try {
        let applied = await runtime.plugin.apply({
<<<<<<< HEAD
          bundle: NamedBundle.get(bundle, bundleGraph, options),
          bundleGraph: new BundleGraph(bundleGraph, options),
=======
          bundle: new NamedBundle(bundle, bundleGraph, options),
          bundleGraph: new BundleGraph<INamedBundle>(
            bundleGraph,
            (bundle, bundleGraph, options) =>
              new NamedBundle(bundle, bundleGraph, options),
            options,
          ),
>>>>>>> 9f71164b
          options: pluginOptions,
          logger: new PluginLogger({origin: runtime.name}),
        });

        if (applied) {
          let runtimeAssets = Array.isArray(applied) ? applied : [applied];
          for (let {code, dependency, filePath, isEntry} of runtimeAssets) {
            let assetRequest = {
              code,
              filePath,
              env: bundle.env,
              // Runtime assets should be considered source, as they should be
              // e.g. compiled to run in the target environment
              isSource: true,
            };
            connections.push({
              bundle,
              assetRequest,
              dependency: dependency,
              isEntry,
            });
          }
        }
      } catch (e) {
        throw new ThrowableDiagnostic({
          diagnostic: errorToDiagnostic(e, runtime.name),
        });
      }
    }
  }

  let runtimesAssetGraph = await reconcileNewRuntimes(
    runtimesBuilder,
    connections,
  );

  let runtimesGraph = InternalBundleGraph.fromAssetGraph(
    runtimesAssetGraph,
    bundleGraph._publicIdByAssetId,
    bundleGraph._assetPublicIds,
  );

  // Merge the runtimes graph into the main bundle graph.
  // TODO: Implementing something like BundleGraph#merge could formalize this.
  // $FlowFixMe
  bundleGraph._graph.merge(runtimesGraph._graph);
  for (let [assetId, publicId] of runtimesGraph._publicIdByAssetId) {
    bundleGraph._publicIdByAssetId.set(assetId, publicId);
    bundleGraph._assetPublicIds.add(publicId);
  }

  for (let {bundle, assetRequest, dependency, isEntry} of connections) {
    let assetGroupNode = nodeFromAssetGroup(assetRequest);
    let assetGroupAssets = runtimesAssetGraph.getNodesConnectedFrom(
      assetGroupNode,
    );
    invariant(assetGroupAssets.length === 1);
    let runtimeNode = assetGroupAssets[0];
    invariant(runtimeNode.type === 'asset');

    let duplicatedAssetIds: Set<NodeId> = new Set();
    runtimesGraph._graph.traverse((node, _, actions) => {
      if (node.type !== 'dependency') {
        return;
      }

      let assets = runtimesGraph._graph
        .getNodesConnectedFrom(node)
        .map(assetNode => {
          invariant(assetNode.type === 'asset');
          return assetNode.value;
        });

      for (let asset of assets) {
        if (bundleGraph.isAssetReachableFromBundle(asset, bundle)) {
          duplicatedAssetIds.add(asset.id);
          actions.skipChildren();
        }
      }
    }, runtimeNode);

    runtimesGraph._graph.traverse((node, _, actions) => {
      if (node.type === 'asset' || node.type === 'dependency') {
        if (duplicatedAssetIds.has(node.id)) {
          actions.skipChildren();
          return;
        }

        bundleGraph._graph.addEdge(bundle.id, node.id, 'contains');
      }
    }, runtimeNode);

    if (isEntry) {
      bundleGraph._graph.addEdge(
        nullthrows(bundleGraph._graph.getNode(bundle.id)).id,
        runtimeNode.id,
      );
      bundle.entryAssetIds.unshift(runtimeNode.id);
    }

    if (dependency == null) {
      // Verify this asset won't become an island
      assert(
        bundleGraph._graph.getNodesConnectedTo(runtimeNode).length > 0,
        'Runtime must have an inbound dependency or be an entry',
      );
    } else {
      bundleGraph._graph.addEdge(dependency.id, runtimeNode.id);
    }
  }
}

async function reconcileNewRuntimes(
  runtimesBuilder: AssetGraphBuilder,
  connections: Array<RuntimeConnection>,
): Promise<AssetGraph> {
  let {assetGraph} = runtimesBuilder;

  let assetRequestNodesById = new Map(
    connections
      .map(t => t.assetRequest)
      .map(request => {
        let node = nodeFromAssetGroup(request);
        return [node.id, node];
      }),
  );
  let newRequestIds = new Set(assetRequestNodesById.keys());
  let oldRequestIds = new Set(
    assetGraph.getEntryAssetGroupNodes().map(node => node.id),
  );

  let toAdd = setDifference(newRequestIds, oldRequestIds);
  let toRemove = setDifference(oldRequestIds, newRequestIds);

  assetGraph.replaceNodesConnectedTo(
    nullthrows(assetGraph.getRootNode()),
    [...toAdd].map(requestId =>
      nullthrows(assetRequestNodesById.get(requestId)),
    ),
    node => toRemove.has(node.id),
  );

  // rebuild the graph
  return (await runtimesBuilder.build()).assetGraph;
}<|MERGE_RESOLUTION|>--- conflicted
+++ resolved
@@ -49,18 +49,12 @@
     for (let runtime of runtimes) {
       try {
         let applied = await runtime.plugin.apply({
-<<<<<<< HEAD
           bundle: NamedBundle.get(bundle, bundleGraph, options),
-          bundleGraph: new BundleGraph(bundleGraph, options),
-=======
-          bundle: new NamedBundle(bundle, bundleGraph, options),
           bundleGraph: new BundleGraph<INamedBundle>(
             bundleGraph,
-            (bundle, bundleGraph, options) =>
-              new NamedBundle(bundle, bundleGraph, options),
+            NamedBundle.get,
             options,
           ),
->>>>>>> 9f71164b
           options: pluginOptions,
           logger: new PluginLogger({origin: runtime.name}),
         });
